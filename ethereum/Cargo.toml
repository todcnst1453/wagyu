[package]
name = "ethereum"
version = "0.6.0"
authors = [
    "Collin Chin",
    "Raymond Chu",
    "Ali Mousa",
    "Howard Wu"
]
description = "A library for generating Ethereum wallets"
homepage = "https://github.com/ArgusHQ/wagu"
repository = "https://github.com/ArgusHQ/wagu"
categories = ["command-line-utilities"]
keywords = ["cryptocurrency", "blockchain", "bitcoin", "wallet", "ethereum"]
readme = "README.md"
license = "MIT/Apache-2.0"
edition = "2018"

[dependencies]
wagu-model = { path = "../model" }

base58 = { version = "0.1" }
bitvec = { version = "0.14.0" }
byteorder = { version = "1.2" }
ethereum-types = "0.6.0"
hex = { version = "0.3.2" }
hmac = "0.7.0"
pbkdf2 = { version = "0.3.0", features=["parallel"], default-features = false }
rand = { version = "0.7" }
regex = "1"
<<<<<<< HEAD
rlp = "0.4"
secp256k1 = "0.11.1"
=======
secp256k1 = { version = "0.14.1" }
>>>>>>> e5d9fa78
serde = { version = "1.0", features = ["derive"] }
serde_json = "1.0"
sha2 = "0.8"
tiny-keccak = "1.4"

[badges]
travis-ci = { repository = "ArgusHQ/wagu", branch = "master" }<|MERGE_RESOLUTION|>--- conflicted
+++ resolved
@@ -28,12 +28,8 @@
 pbkdf2 = { version = "0.3.0", features=["parallel"], default-features = false }
 rand = { version = "0.7" }
 regex = "1"
-<<<<<<< HEAD
 rlp = "0.4"
-secp256k1 = "0.11.1"
-=======
-secp256k1 = { version = "0.14.1" }
->>>>>>> e5d9fa78
+secp256k1 = { version = "0.14.1" , features = ["recovery"] }
 serde = { version = "1.0", features = ["derive"] }
 serde_json = "1.0"
 sha2 = "0.8"
