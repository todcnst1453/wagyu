//! # Model
//!
//! A model for cryptocurrency wallets.

#![forbid(unsafe_code)]

#[macro_use]
extern crate failure;

pub mod address;
pub use self::address::*;

pub mod extended_private_key;
pub use self::extended_private_key::*;

pub mod extended_public_key;
pub use self::extended_public_key::*;

<<<<<<< HEAD
pub mod mnemonic;
pub use self::mnemonic::*;
=======
pub mod network;
pub use self::network::*;
>>>>>>> e4752086

pub mod private_key;
pub use self::private_key::*;

pub mod public_key;
pub use self::public_key::*;

pub mod utilities;
pub use self::utilities::*;<|MERGE_RESOLUTION|>--- conflicted
+++ resolved
@@ -16,13 +16,11 @@
 pub mod extended_public_key;
 pub use self::extended_public_key::*;
 
-<<<<<<< HEAD
 pub mod mnemonic;
 pub use self::mnemonic::*;
-=======
+
 pub mod network;
 pub use self::network::*;
->>>>>>> e4752086
 
 pub mod private_key;
 pub use self::private_key::*;
